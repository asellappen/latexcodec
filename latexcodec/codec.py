--- conflicted
+++ resolved
@@ -100,34 +100,11 @@
         """
         # TODO complete this list
         # register special symbols
-<<<<<<< HEAD
-        self.register(u'\n\n', b' \\par', encode=False)
-        self.register(u'\n\n', b'\\par', encode=False)
-        self.register(u' ', b'\\ ', encode=False)
-        self.register(u'\N{EM SPACE}', b'\\quad')
-        self.register(u'\N{THIN SPACE}', b' ', decode=False)
-        self.register(u'%', b'\\%')
-        self.register(u'\N{EN DASH}', b'--')
-        self.register(u'\N{EN DASH}', b'\\textendash')
-        self.register(u'\N{EM DASH}', b'---')
-        self.register(u'\N{EM DASH}', b'\\textemdash')
-        self.register(u'\N{LEFT SINGLE QUOTATION MARK}', b'`', decode=False)
-        self.register(u'\N{RIGHT SINGLE QUOTATION MARK}', b"'", decode=False)
-        self.register(u'\N{LEFT DOUBLE QUOTATION MARK}', b'``')
-        self.register(u'\N{RIGHT DOUBLE QUOTATION MARK}', b"''")
-        self.register(u'\N{DOUBLE LOW-9 QUOTATION MARK}', b'\\glqq')
-        self.register(u'\N{DAGGER}', b'\\dag')
-        self.register(u'\N{DOUBLE DAGGER}', b'\\ddag')
-
-        self.register(u'\\', b'\\textbackslash', encode=False)
-        self.register(u'\\', b'\\backslash', mode='math', encode=False)
-
-        self.register(u'\N{TILDE OPERATOR}', b'\\sim', mode='math')
-=======
         self.register(u'\n\n', u' \\par', encode=False)
         self.register(u'\n\n', u'\\par', encode=False)
         self.register(u' ', u'\\ ', encode=False)
         self.register(u'\N{EM SPACE}', u'\\quad')
+        self.register(u'\N{THIN SPACE}', u' ', decode=False)
         self.register(u'%', u'\\%')
         self.register(u'\N{EN DASH}', u'--')
         self.register(u'\N{EN DASH}', u'\\textendash')
@@ -145,7 +122,6 @@
         self.register(u'\\', u'\\backslash', mode='math', encode=False)
 
         self.register(u'\N{TILDE OPERATOR}', u'\\sim', mode='math')
->>>>>>> 69cbaa79
         self.register(u'\N{MODIFIER LETTER LOW TILDE}',
                       u'\\texttildelow', package='textcomp')
         self.register(u'\N{SMALL TILDE}', u'\\~{}')
